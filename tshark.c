--- conflicted
+++ resolved
@@ -134,24 +134,18 @@
 #define INVALID_CAPTURE 2
 #define INIT_FAILED 2
 
-<<<<<<< HEAD
 #define LONGOPT_EXPORT_OBJECTS          LONGOPT_BASE_APPLICATION+1
 #define LONGOPT_COLOR                   LONGOPT_BASE_APPLICATION+2
 #define LONGOPT_NO_DUPLICATE_KEYS       LONGOPT_BASE_APPLICATION+3
 #define LONGOPT_ELASTIC_MAPPING_FILTER  LONGOPT_BASE_APPLICATION+4
-=======
 /*
  * values 128..65535 are capture+dissect options, 65536 is used by
  * ui/commandline.c, so start tshark-specific options 1000 after this
  */
-#define LONGOPT_COLOR (65536+1000)
-#define LONGOPT_NO_DUPLICATE_KEYS (65536+1001)
-#define LONGOPT_ELASTIC_MAPPING_FILTER (65536+1002)
-#define LONGOPT_SKIP_PACKETS (65536 + 1003)
-#define LONGOPT_DECODE_ONLY (65536 + 1004)
-#define LONGOPT_PRINT_ONLY (65536 + 1005)
-#define LONGOPT_INDEX_NAME (65536 + 1006)
->>>>>>> 0c5f3883
+#define LONGOPT_SKIP_PACKETS LONGOPT_BASE_APPLICATION+10
+#define LONGOPT_DECODE_ONLY LONGOPT_BASE_APPLICATION+11
+#define LONGOPT_PRINT_ONLY LONGOPT_BASE_APPLICATION+12
+#define LONGOPT_INDEX_NAME LONGOPT_BASE_APPLICATION+13
 
 #if 0
 #define tshark_debug(...) g_warning(__VA_ARGS__)
