/* clopts_common.h
 * Handle command-line arguments common to various programs
 *
 * Wireshark - Network traffic analyzer
 * By Gerald Combs <gerald@wireshark.org>
 * Copyright 1998 Gerald Combs
 *
 * SPDX-License-Identifier: GPL-2.0-or-later
 */

#ifndef __UI_CLOPTS_COMMON_H__
#define __UI_CLOPTS_COMMON_H__

#include <wsutil/jsmn.h>

#ifdef __cplusplus
extern "C" {
#endif /* __cplusplus */

<<<<<<< HEAD
/*
 * Long options.
 * For long options with no corresponding short options, we define values
 * outside the range of ASCII graphic characters, make that the last
 * component of the entry for the long option, and have a case for that
 * option in the switch statement.
 */
// Base value for capture related long options
#define LONGOPT_BASE_CAPTURE        1000
// Base value for dissector related long options
#define LONGOPT_BASE_DISSECTOR      2000
// Base value for application specific long options
#define LONGOPT_BASE_APPLICATION    3000
// Base value for GUI specific long options
#define LONGOPT_BASE_GUI            4000
=======
#include <stdlib.h>

struct select_item_range
{
  gboolean inclusive;
  guint first, second;
};
>>>>>>> 0c5f3883

extern int
get_natural_int(const char *string, const char *name);

extern int
get_positive_int(const char *string, const char *name);

extern guint32
get_guint32(const char *string, const char *name);

extern guint32
get_nonzero_guint32(const char *string, const char *name);

extern double
get_positive_double(const char *string, const char *name);

void parse_add_print_only(const char *buf, const jsmntok_t *tokens, int count);
int selected_for_dissect(guint recno);
int printonly(guint val);
void add_print_only(unsigned int val);
void add_string_selection(char * sel);
void parse_selected_frames(const char *buf, const jsmntok_t *tokens, int count);
void parse_frame_range(const char *buf, const jsmntok_t *tokens, int count, struct select_item_range selections[], size_t selectionlen);

#ifdef __cplusplus
}
#endif /* __cplusplus */

#endif /* __UI_CLOPTS_COMMON_H__ */<|MERGE_RESOLUTION|>--- conflicted
+++ resolved
@@ -17,7 +17,6 @@
 extern "C" {
 #endif /* __cplusplus */
 
-<<<<<<< HEAD
 /*
  * Long options.
  * For long options with no corresponding short options, we define values
@@ -33,7 +32,6 @@
 #define LONGOPT_BASE_APPLICATION    3000
 // Base value for GUI specific long options
 #define LONGOPT_BASE_GUI            4000
-=======
 #include <stdlib.h>
 
 struct select_item_range
@@ -41,7 +39,6 @@
   gboolean inclusive;
   guint first, second;
 };
->>>>>>> 0c5f3883
 
 extern int
 get_natural_int(const char *string, const char *name);
